--- conflicted
+++ resolved
@@ -62,7 +62,7 @@
     assert scheme.edges.numel() == 4
 
 
-<<<<<<< HEAD
+
 def test_bootstrap_utility_matches_quantile():
     torch.manual_seed(0)
     data = torch.arange(1, 6, dtype=torch.float)
@@ -75,7 +75,7 @@
     torch.manual_seed(0)
     expected = BootstrappedQuantileBinning(data, n_bins=2, n_bootstrap=2)
     assert torch.allclose(scheme.edges, expected.edges)
-=======
+
 def test_freedman_diaconis_binning_edges():
     data = torch.arange(10, dtype=torch.float)
     scheme = FreedmanDiaconisBinning(data)
@@ -110,5 +110,4 @@
     expected[-1] = end
     torch.manual_seed(0)
     scheme = BootstrappedFreedmanDiaconisBinning(data, n_bootstrap=2)
-    assert torch.allclose(scheme.edges, expected)
->>>>>>> ce2fc040
+    assert torch.allclose(scheme.edges, expected)